--- conflicted
+++ resolved
@@ -227,15 +227,12 @@
     error: String,
 }
 
-<<<<<<< HEAD
-=======
 #[allow(dead_code, reason = "cycle is used implicitly in error message")]
 #[derive(Debug)]
 pub struct TypeDefinitionCycle {
     cycle: Vec<SmolStr>,
 }
 
->>>>>>> 983b0146
 #[derive(Error, Debug, Diagnostic)]
 pub enum ValidationError {
     #[error(transparent)]
