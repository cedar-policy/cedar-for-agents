--- conflicted
+++ resolved
@@ -18,13 +18,7 @@
 use std::collections::HashMap;
 use std::path::Path;
 
-<<<<<<< HEAD
 use super::data::{self, Input, Output};
-=======
-use crate::data;
-
-use super::data::{Input, Output};
->>>>>>> 983b0146
 use super::deserializer;
 use super::err::{DeserializationError, ValidationError};
 use super::parser;
@@ -264,11 +258,7 @@
     pub fn validate_input(
         &self,
         input: &Input,
-<<<<<<< HEAD
-        type_defs: &HashMap<SmolStr, PropertyTypeDef>,
-=======
         type_defs: HashMap<SmolStr, PropertyTypeDef>,
->>>>>>> 983b0146
     ) -> Result<data::TypedInput, ValidationError> {
         validate_input(self, input, type_defs)
     }
@@ -277,11 +267,7 @@
     pub fn validate_output(
         &self,
         output: &Output,
-<<<<<<< HEAD
-        type_defs: &HashMap<SmolStr, PropertyTypeDef>,
-=======
         type_defs: HashMap<SmolStr, PropertyTypeDef>,
->>>>>>> 983b0146
     ) -> Result<data::TypedOutput, ValidationError> {
         validate_output(self, output, type_defs)
     }
@@ -334,11 +320,7 @@
     /// Validate the `Input` against the corresponding tool within this `ServerDescription`
     pub fn validate_input(&self, input: &Input) -> Result<data::TypedInput, ValidationError> {
         match self.tools.get(input.name()) {
-<<<<<<< HEAD
-            Some(tool) => tool.validate_input(input, &self.type_defs.type_defs),
-=======
             Some(tool) => tool.validate_input(input, self.type_defs.type_defs.clone()),
->>>>>>> 983b0146
             None => Err(ValidationError::tool_not_found(input.name().into())),
         }
     }
@@ -350,11 +332,7 @@
         output: &Output,
     ) -> Result<data::TypedOutput, ValidationError> {
         match self.tools.get(tool_name) {
-<<<<<<< HEAD
-            Some(tool) => tool.validate_output(output, &self.type_defs.type_defs),
-=======
             Some(tool) => tool.validate_output(output, self.type_defs.type_defs.clone()),
->>>>>>> 983b0146
             None => Err(ValidationError::tool_not_found(tool_name.into())),
         }
     }
@@ -1137,8 +1115,6 @@
         );
     }
 
-<<<<<<< HEAD
-=======
     #[test]
     fn test_infinite_typedef_is_error() {
         let tool_description = r##"{
@@ -1159,7 +1135,6 @@
         );
     }
 
->>>>>>> 983b0146
     //--------------- Test Input/Output Validation -------------------------
     #[test]
     fn test_validate_input_simple() {
@@ -1360,11 +1335,7 @@
 }"#;
         let input = Input::from_json_str(tool_input).unwrap();
         assert_matches!(
-<<<<<<< HEAD
-            tool.validate_input(&input, &HashMap::new()),
-=======
             tool.validate_input(&input, HashMap::new()),
->>>>>>> 983b0146
             Err(ValidationError::MismatchedToolNames(..))
         )
     }
