--- conflicted
+++ resolved
@@ -141,11 +141,7 @@
     json_value: &LocatedValue,
 ) -> Result<Parameters, DeserializationError> {
     // Unwrap "json" wrapper it exists
-<<<<<<< HEAD
-    let json_value = json_value.get("json").unwrap_or_else(|| json_value);
-=======
     let json_value = json_value.get("json").unwrap_or(json_value);
->>>>>>> 983b0146
     let params_obj = json_value.get_object().ok_or_else(|| {
         DeserializationError::unexpected_type(
             json_value,
@@ -168,11 +164,7 @@
     json_value: Option<&LocatedValue>,
     content_type: ContentType,
 ) -> Result<HashMap<SmolStr, PropertyTypeDef>, DeserializationError> {
-<<<<<<< HEAD
-    json_value.map(|json_value| {
-=======
     let type_defs = json_value.map(|json_value| {
->>>>>>> 983b0146
         let defs = json_value.get_object().ok_or_else(|| DeserializationError::unexpected_type(
             json_value,
             "Expected attribute `$defs` to be a JSON object mapping type names to JSON Type Schemas.",
@@ -187,13 +179,9 @@
                 })
             })
             .collect::<Result<_, _>>()
-<<<<<<< HEAD
-    }).unwrap_or_else(|| Ok(HashMap::new()))
-=======
     }).unwrap_or_else(|| Ok(HashMap::new()))?;
     typedefs_are_well_founded(&type_defs)?;
     Ok(type_defs)
->>>>>>> 983b0146
 }
 
 fn required_from_json_value(
@@ -345,18 +333,6 @@
                     if items_json.is_object() {
                         let items_type = property_type_from_json_value(items_json)?;
                         Ok(PropertyType::Array { element_ty: Box::new(items_type) })
-<<<<<<< HEAD
-                    } else {
-                        if items_json.is_bool() || items_json.is_null() {
-                            Ok(PropertyType::Array { element_ty: Box::new(PropertyType::Unknown) })
-                        } else {
-                            Err(DeserializationError::unexpected_type(
-                                items_json,
-                                "Expected `items` attribute to be a JSON Schema (object) describing the type of array items.",
-                                ContentType::PropertyType
-                            ))
-                        }
-=======
                     } else if items_json.is_bool() || items_json.is_null() {
                         Ok(PropertyType::Array { element_ty: Box::new(PropertyType::Unknown) })
                     } else {
@@ -365,7 +341,6 @@
                             "Expected `items` attribute to be a JSON Schema (object) describing the type of array items.",
                             ContentType::PropertyType
                         ))
->>>>>>> 983b0146
                     }
                 }).unwrap_or_else(|| Ok(PropertyType::Array { element_ty: Box::new(PropertyType::Unknown) }))
             }
@@ -404,18 +379,6 @@
                         })
                         .collect::<Result<_,_>>()?;
                     Ok(PropertyType::Tuple { types })
-<<<<<<< HEAD
-                } else {
-                    if type_json.is_bool() || type_json.is_null() {
-                        Ok(PropertyType::Unknown)
-                    } else {
-                        Err(DeserializationError::unexpected_type(
-                            type_json,
-                            "Expected `type` attribute to be a string.",
-                            ContentType::PropertyType
-                        ))
-                    }
-=======
                 } else if type_json.is_bool() || type_json.is_null() {
                     Ok(PropertyType::Unknown)
                 } else {
@@ -424,7 +387,6 @@
                         "Expected `type` attribute to be a string.",
                         ContentType::PropertyType
                     ))
->>>>>>> 983b0146
                 }
             }
         }
@@ -553,8 +515,6 @@
         .map(|(k, v)| (k.to_smolstr(), v.clone()))
         .collect();
     Ok(Output { results })
-<<<<<<< HEAD
-=======
 }
 
 fn typedefs_are_well_founded(
@@ -583,5 +543,4 @@
         }
     }
     Ok(())
->>>>>>> 983b0146
 }